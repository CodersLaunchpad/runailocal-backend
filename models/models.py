--- conflicted
+++ resolved
@@ -300,19 +300,12 @@
     """Application-wide settings"""
     id: Optional[PyObjectId] = Field(default_factory=PyObjectId, alias="_id")
     auto_publish_articles: bool = Field(
-<<<<<<< HEAD
-        default_factory=lambda: os.getenv("AUTO_PUBLISH_ARTICLES", "false").lower() == "true"
-    )
-    auto_upload: bool = Field(
-        default_factory=lambda: os.getenv("AUTO_UPLOAD", "false").lower() == "true"
-=======
         # default=lambda: os.getenv("AUTO_PUBLISH_ARTICLES", "false").lower() == "true"
         default=False
     )
     auto_upload: bool = Field(
         # default=lambda: os.getenv("AUTO_UPLOAD", "false").lower() == "true"
         default=False
->>>>>>> 309d5719
     )
     updated_at: datetime = Field(default_factory=get_current_utc_time)
     updated_by: Optional[str] = None

--- conflicted
+++ resolved
@@ -7,11 +7,8 @@
 from .messages import router as messages_router
 from .storage import router as storage_router
 from .test import router as test_router
-<<<<<<< HEAD
+from .search import router as search_router
 from .settings import router as settings_router
-=======
-from .search import router as search_router
->>>>>>> 58f8111b
 
 def setup_routes(app: FastAPI):
     # You can add other routes directly to app here if needed
@@ -69,13 +66,13 @@
     )
 
     app.include_router(
-<<<<<<< HEAD
+        search_router,
+        prefix="/search",
+        tags=["search"],
+    )
+
+    app.include_router(
         settings_router,
         prefix="/settings",
         tags=["settings"],
-=======
-        search_router,
-        prefix="/search",
-        tags=["search"],
->>>>>>> 58f8111b
     )